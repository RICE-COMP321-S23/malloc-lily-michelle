/* 
 * Simple, 32-bit and 64-bit clean allocator based on an implicit free list,
 * first fit placement, and boundary tag coalescing, as described in the
 * CS:APP3e text.  Blocks are aligned to double-word boundaries.  This
 * yields 8-byte aligned blocks on a 32-bit processor, and 16-byte aligned
 * blocks on a 64-bit processor.  However, 16-byte alignment is stricter
 * than necessary; the assignment only requires 8-byte alignment.  The
 * minimum block size is four words.
 *
 * This allocator uses the size of a pointer, e.g., sizeof(void *), to
 * define the size of a word.  This allocator also uses the standard
 * type uintptr_t to define unsigned integers that are the same size
 * as a pointer, i.e., sizeof(uintptr_t) == sizeof(void *).
 */

#include <stdbool.h>
#include <stdint.h>
#include <stdio.h>
#include <string.h>

#include "memlib.h"
#include "mm.h"

/*********************************************************
 * NOTE TO STUDENTS: Before you do anything else, please
 * provide your team information in the following struct.
 ********************************************************/
team_t team = {
	/* Team name */
	"Machine Learning",
	/* First member's full name */
	"Michelle Pang",
	/* First member's NetID */
	"yp29",
	/* Second member's full name (leave blank if none) */
	"Lily Gao",
	/* Second member's NetID (leave blank if none) */
	"qg8"
};

/* Basic constants and macros: */
#define WSIZE      sizeof(void *) /* Word and header/footer size (bytes) */
#define DSIZE      (2 * WSIZE)    /* Doubleword size (bytes) */
#define ALIGN_SIZE 8		  /* Alignment size */
#define SEGSIZE    10             /* Free list segregation */
#define CHUNKSIZE  (1 << 12)      /* Extend heap by this amount (bytes) */

#define MAX(x, y)  ((x) > (y) ? (x) : (y))  

/* Pack a size and allocated bit into a word. */
#define PACK(size, alloc)  ((size) | (alloc))

/* Read and write a word at address p. */
#define GET(p)       (*(uintptr_t *)(p))
#define PUT(p, val)  (*(uintptr_t *)(p) = (val))

/* Read the size and allocated fields from address p. */
#define GET_SIZE(p)   (GET(p) & ~(ALIGN_SIZE - 1))
#define GET_ALLOC(p)  (GET(p) & 0x1)

/* Given block ptr bp, compute address of its header and footer. */
#define HDRP(bp)  ((char *)(bp) - WSIZE)
#define FTRP(bp)  ((char *)(bp) + GET_SIZE(HDRP(bp)) - DSIZE)

/* Given block ptr bp, compute address of next and previous blocks. */
#define NEXT_BLKP(bp)  ((char *)(bp) + GET_SIZE(((char *)(bp) - WSIZE)))
#define PREV_BLKP(bp)  ((char *)(bp) - GET_SIZE(((char *)(bp) - DSIZE)))

/* Struct for segregated free list*/
struct block_list
{
	struct block_list *next_list; /* Pointer to next block list */
	struct block_list *prev_list; /* Pointer to previous block list */
};

/* Global variables: */
static char *heap_listp; /* Pointer to first block. */  

/* Pointer to first block_list of free list. */
struct block_list *seg_first; 

/* Function prototypes for internal helper routines: */
static void *coalesce(void *bp);
static void *extend_heap(size_t words);
static void *find_fit(size_t asize);
static void place(void *bp, size_t asize);

/* Function prototypes for heap consistency checker routines: */
static void checkblock(void *bp);
static void checkheap(bool verbose);
static void printblock(void *bp); 

/* Helper functions: */
static void list_remove(struct block_list *bp);
static void list_insert(struct block_list *bp, size_t size);
static int seg_index(size_t size);
static size_t next_power_of_2(size_t n);

/* 
 * Requires:
 *   None.
 *
 * Effects:
 *   Initialize the memory manager.  Returns 0 if the memory manager was
 *   successfully initialized and -1 otherwise.
 */
int 
mm_init(void) 
{
	/* Initialize memory for storing the free list in the heap. */
	if ((seg_first = mem_sbrk(2 * SEGSIZE * sizeof(void*))) == (void *)-1)
		return (-1);

<<<<<<< HEAD
	/* Initialize seg_first. */
=======
	/* Initialize the array of free list to NULL. */
>>>>>>> 4c663099
	int i;	
	for (i = 0; i < SEGSIZE; i++) {
		seg_first[i].next_list = &seg_first[i];
		seg_first[i].prev_list = &seg_first[i];
	}

	/* Create the initial empty heap. */
	if ((heap_listp = mem_sbrk(4 * WSIZE)) == (void *)-1)
		return (-1);
	
	PUT(heap_listp, 0);                            /* Alignment padding */
	PUT(heap_listp + (1 * WSIZE), PACK(DSIZE, 1)); /* Prologue header */ 
	PUT(heap_listp + (2 * WSIZE), PACK(DSIZE, 1)); /* Prologue footer */ 
	PUT(heap_listp + (3 * WSIZE), PACK(0, 1));     /* Epilogue header */
	heap_listp += 2 * WSIZE;
	
	/* Extend the empty heap with a free block of CHUNKSIZE bytes. */
	if (extend_heap(CHUNKSIZE / WSIZE) == NULL)
		return (-1);
	return (0);
}

/* 
 * Requires:
 *   None.
 *
 * Effects:
 *   Allocate a block with at least "size" bytes of payload, unless "size" is
 *   zero.  Returns the address of this block if the allocation was successful
 *   and NULL otherwise.
 */
void *
mm_malloc(size_t size) 
{
	size_t asize;      /* Adjusted block size */
	size_t extendsize; /* Amount to extend heap if no fit */
	void *bp;

	/* Ignore spurious requests. */
	if (size == 0)
		return (NULL);
	
	/* Make sure size is large enough, avoid fragmentation. */
	if (size <= 16 * DSIZE)
		size = next_power_of_2(size);
		
	/* Adjust block size to include overhead and alignment reqs. */
	if (size <= DSIZE)
		asize = 2 * DSIZE;
	else
		asize = ALIGN_SIZE * 
		    ((size + DSIZE + (ALIGN_SIZE - 1)) / ALIGN_SIZE);

	/* Search the free list for a fit. */
	if ((bp = find_fit(asize)) != NULL) {
		place(bp, asize);
		return (bp);
	}

	/* No fit found.  Get more memory and place the block. */
	extendsize = MAX(asize, CHUNKSIZE);
	if ((bp = extend_heap(extendsize / WSIZE)) == NULL)  
		return (NULL);
	place(bp, asize);
	return (bp);
} 

/* 
 * Requires:
 *   "bp" is either the address of an allocated block or NULL.
 *
 * Effects:
 *   Free a block.
 */
void
mm_free(void *bp)
{
	size_t size;

	/* Ignore spurious requests. */
	if (bp == NULL)
		return;

	/* Free and coalesce the block. */
	size = GET_SIZE(HDRP(bp));
	PUT(HDRP(bp), PACK(size, 0));
	PUT(FTRP(bp), PACK(size, 0));
	coalesce(bp);
}

/*
 * Requires:
 *   "ptr" is either the address of an allocated block or NULL.
 *
 * Effects:
 *   Reallocates the block "ptr" to a block with at least "size" bytes of
 *   payload, unless "size" is zero.  If "size" is zero, frees the block
 *   "ptr" and returns NULL.  If the block "ptr" is already a block with at
 *   least "size" bytes of payload, then "ptr" may optionally be returned.
 *   Otherwise, a new block is allocated and the contents of the old block
 *   "ptr" are copied to that new block.  Returns the address of this new
 *   block if the allocation was successful and NULL otherwise.
 */
void *
mm_realloc(void *ptr, size_t size)
{
	size_t oldsize, asize;
	void *newptr;

	/* If size == 0 then this is just free, and we return NULL. */
	if (size == 0) {
		mm_free(ptr);
		return (NULL);
	}

	/* If oldptr is NULL, then this is just malloc. */
	if (ptr == NULL)
		return (mm_malloc(size));
	
	/* Adjust block size to include overhead and alignment reqs. */
	if (size <= DSIZE)
		asize = 2 * DSIZE;
	else
		asize = ALIGN_SIZE * 
		    ((size + DSIZE + (ALIGN_SIZE - 1)) / ALIGN_SIZE);
	
	/* Copy just the old data, not the old header and footer. */
	oldsize = GET_SIZE(HDRP(ptr)) - DSIZE;
	if (asize < oldsize + DSIZE) 
		return (ptr);
	if (size < oldsize)
		oldsize = size;

	newptr = mm_malloc(SEGSIZE * size);

	/* If realloc() fails, the original block is left untouched.  */
	if (newptr == NULL)
		return (NULL);

	memcpy(newptr, ptr, oldsize);

	/* Free the old block. */
	mm_free(ptr);

	return (newptr);
}

/*
 * The following routines are internal helper routines.
 */

/*
 * Requires:
 *   "bp" is the address of a newly freed block.
 *
 * Effects:
 *   Perform boundary tag coalescing.  Returns the address of the coalesced
 *   block.
 */
static void *
coalesce(void *bp) 
{
	size_t size = GET_SIZE(HDRP(bp));
	bool prev_alloc = GET_ALLOC(FTRP(PREV_BLKP(bp)));
	bool next_alloc = GET_ALLOC(HDRP(NEXT_BLKP(bp)));

	if (prev_alloc && next_alloc) {                 /* Case 1 */
		/* Bp stays same */
		bp = bp;	
	} else if (prev_alloc && !next_alloc) {         /* Case 2 */
		size += GET_SIZE(HDRP(NEXT_BLKP(bp)));

		/* Remove next. */
		list_remove((struct block_list *)NEXT_BLKP(bp));

		PUT(HDRP(bp), PACK(size, 0));
		PUT(FTRP(bp), PACK(size, 0));
	} else if (!prev_alloc && next_alloc) {         /* Case 3 */
		size += GET_SIZE(HDRP(PREV_BLKP(bp)));

		/* Remove prev. */
		list_remove((struct block_list *)PREV_BLKP(bp)); 

		PUT(FTRP(bp), PACK(size, 0));
		PUT(HDRP(PREV_BLKP(bp)), PACK(size, 0));
		bp = PREV_BLKP(bp);
	} else {                                        /* Case 4 */
		size += GET_SIZE(HDRP(PREV_BLKP(bp))) + 
		    GET_SIZE(FTRP(NEXT_BLKP(bp)));

		/* Remove prev and next. */
		list_remove((struct block_list *)PREV_BLKP(bp));
		list_remove((struct block_list *)NEXT_BLKP(bp));

		PUT(HDRP(PREV_BLKP(bp)), PACK(size, 0));
		PUT(FTRP(NEXT_BLKP(bp)), PACK(size, 0));
		bp = PREV_BLKP(bp);
	}

	/* Insert corresponding bp. */
	list_insert(bp, size);
	return (bp);
}

/* 
 * Requires:
 *   None.
 *
 * Effects:
 *   Extend the heap with a free block and return that block's address.
 */
static void *
extend_heap(size_t words) 
{
	size_t size;
	void *bp;

	/* Allocate an even number of words to maintain alignment. */
	size = (words % 2) ? (words + 1) * WSIZE : words * WSIZE;
	if ((bp = mem_sbrk(size)) == (void *)-1)  
		return (NULL);

	/* Initialize free block header/footer and the epilogue header. */
	PUT(HDRP(bp), PACK(size, 0));         /* Free block header */
	PUT(FTRP(bp), PACK(size, 0));         /* Free block footer */
	PUT(HDRP(NEXT_BLKP(bp)), PACK(0, 1)); /* New epilogue header */

	/* Coalesce if the previous block was free. */
	return (coalesce(bp));
}

/*
 * Requires:
 *   None.
 *
 * Effects:
 *   Find a fit for a block with "asize" bytes.  Returns that block's address
 *   or NULL if no suitable block was found. 
 */
static void *
find_fit(size_t asize)
{
	
	struct block_list *bp; 

	/* Search for the first fit. */
	for (int i = seg_index(asize); i < SEGSIZE; i++) {
		
		/* Search for fit from every index of seg_first. */
		for (bp = seg_first[i].next_list; bp && bp != &seg_first[i]; 
		    bp = bp->next_list) {
			if (asize <= GET_SIZE(HDRP(bp)))
				return (void*)bp;
		}
	}
	/* No fit was found. */
	return (NULL);
	
}

/* 
 * Requires:
 *   "bp" is the address of a free block that is at least "asize" bytes.
 *
 * Effects:
 *   Place a block of "asize" bytes at the start of the free block "bp" and
 *   split that block if the remainder would be at least the minimum block
 *   size. 
 */
static void
place(void *bp, size_t asize)
{
	size_t csize = GET_SIZE(HDRP(bp));   
	list_remove(bp);
	if ((csize - asize) >= (2 * DSIZE)) { 
		PUT(HDRP(bp), PACK(asize, 1));
		PUT(FTRP(bp), PACK(asize, 1));
		bp = NEXT_BLKP(bp);
		PUT(HDRP(bp), PACK(csize - asize, 0));
		PUT(FTRP(bp), PACK(csize - asize, 0));

		/* Place block after removal.*/
		list_insert(bp, csize - asize);
	} else {
		PUT(HDRP(bp), PACK(csize, 1));
		PUT(FTRP(bp), PACK(csize, 1));
	}
}

/* 
 * The remaining routines are heap consistency checker routines. 
 */

/*
 * Requires:
 *   "bp" is the address of a block.
 *
 * Effects:
 *   Perform a check on the block "bp".
 */
static void
checkblock(void *bp) 
{	
	/* Check if the pointer is doubleword aligned. */
	if ((uintptr_t)bp % DSIZE)
		printf("Error: %p is not doubleword aligned!\n", bp);

	/* Check if the header matches with footer. */
	if (GET(HDRP(bp)) != GET(FTRP(bp)))
		printf("Error: header does not match footer!\n");

	int index = seg_index(GET_SIZE(HDRP(bp)));
	struct block_list *i = seg_first;
	if (!GET_ALLOC(HDRP(bp))) {
		/* Check if free blocks are in the correct free list */
		while (i != NULL) {
			if (i == bp) {
				printf("Found %p in free list index %u\n", bp, index);
				return;
			}
			i = i->next_list;
		}
		printf("Error: %p not in free list at index %u with size %zu \n", bp,
			index, GET_SIZE(HDRP(bp)));
	} else {
		/* Check that non free blocks aren't in any free lists */
		while (i != NULL) {
			if (i == bp) {
				printf("Found non-free block %p", bp);
				return;
			}
			if (i == NULL || i->next_list == NULL) {
				break;
			}
			i = i->next_list;
		}
	}
}

/* 
 * Requires:
 *   None.
 *
 * Effects:
 *   Perform a check of the heap for consistency. 
 */
void
checkheap(bool verbose) 
{	
	void *bp;
	// Check if any contiguous free blocks that somehow escaped coalescing.
	char* current;
	char* next;
        char* start;
	current = heap_listp;
	start = heap_listp;
	next = NEXT_BLKP(start);
	size_t hsize, halloc, fsize, falloc;
   	hsize = GET_SIZE(HDRP(bp));
    	halloc = GET_ALLOC(HDRP(bp));
    	fsize = GET_SIZE(FTRP(bp));
    	falloc = GET_ALLOC(FTRP(bp));
	while (start != next) {
		if (GET_ALLOC(current) && !GET_ALLOC(next)) {
			printf("Ajacent blocks are free and uncoalesced! \n");
		}
		current = next;
		next = NEXT_BLKP(next);
	}

	/* Checks if the header and footer of a block given as input is consistent.
	   Runs silently unless there is a mismatch between header and footer.
	*/
    	if(hsize!=fsize ||(falloc!=halloc)) {

        	printf("\n Inconsistent header and footer. Recheck block %p\n",bp);
	}

	if (verbose) {
		printf("\n----New Checkheap----\n");
		printf("Heap (%p):\n", heap_listp);
	}

	// Check prologue.
	if (GET_SIZE(HDRP(heap_listp)) != DSIZE ||
	    !GET_ALLOC(HDRP(heap_listp)))
		printf("Bad prologue header!\n");
	checkblock(heap_listp);

	// Check epilogue.
	if (verbose)
		printblock(bp);
	if (GET_SIZE(HDRP(bp)) != 0 || !GET_ALLOC(HDRP(bp)))
		printf("Bad epilogue header!\n");
	
	// Check if every block in the free list marked as free.
	for (bp = heap_listp; GET_SIZE(HDRP(bp)) > 0; bp = NEXT_BLKP(bp)) {
		if (verbose)
			printblock(bp);
		checkblock(bp);
	}

	// Check if every free block actually in the free list.
	// Print entire free list.
	if (verbose) {
		struct block_list *head = seg_first;
		for (struct block_list *head = seg_first; 
		head != NULL; head = head->next_list) {
			printf("Mistake here on %p", head);
			return;
		}
		printf("Block %p in free list index", head);
		printf(" %zu with allocation",GET_SIZE(HDRP(head)));
		printf(" %c\n", GET_ALLOC(HDRP(head)) ? 'a' : 'f');
		
	}
	
}

/*
 * Requires:
 *   "bp" is the address of a block.
 *
 * Effects:
 *   Print the block "bp".
 */
static void
printblock(void *bp) 
{
	size_t hsize, fsize;
	bool halloc, falloc;

	checkheap(false);
	hsize = GET_SIZE(HDRP(bp));
	halloc = GET_ALLOC(HDRP(bp));  
	fsize = GET_SIZE(FTRP(bp));
	falloc = GET_ALLOC(FTRP(bp));  

	if (hsize == 0) {
		printf("%p: end of heap\n", bp);
		return;
	}

	printf("%p: header: [%zu:%c] footer: [%zu:%c]\n", bp, 
	    hsize, (halloc ? 'a' : 'f'), 
	    fsize, (falloc ? 'a' : 'f'));
}

/*
 * Requires:
 *   "size" is the size bytes to locate index of seg_first.
 *
 * Effects:
 *   Returns the index of seg_first.
 */
inline static int 
seg_index(size_t size) 
{
	/* Depending on size, locate index 0-9. */
	if (size <= 32) 			
		return 0;
	else if (size <= 64) 	
		return 1;
	else if (size <= 128) 	
		return 2;
	else if (size <= 256) 	
		return 3;
	else if (size <= 512) 	
		return 4;
	else if (size <= 1024) 	
		return 5;
	else if (size <= 2048) 	
		return 6;
	else if (size <= 4096) 	
		return 7;
	else if (size <= 8192) 	
		return 8;
	else  						
		return 9;
	
}

/* 
 * Requires:
 *    "bp" is the address of inserted block, "size" is the size bytes used to 
 *    locate index using seg_index function.
 * 
 * Effects:
 *    Insert "bp" to corresponding place in seg_first.
 */
inline static void
list_insert(struct block_list *bp, size_t size)
{
	/* Get the supposed previous and next block_list of bp. */
	struct block_list *start = &seg_first[seg_index(size)];
	struct block_list *new_after = start->next_list;

	/* Perform bp insertion. */
	bp->prev_list = start;
	bp->next_list = new_after;
	new_after->prev_list = bp;
	start->next_list = bp;
}

/* 
 * Requires:
 *    "bp" is the address of removed block.
 * 
 * Effects:
 *    Remove "bp" from seg_first.
 */
inline static void
list_remove(struct block_list *bp)
{
	/* Get the previous and next block_list of bp. */
	struct block_list *new_prev = bp->prev_list;
	struct block_list *new_next = bp->next_list;

	/* Perform bp removal. */
	new_prev->next_list = new_next;
	new_next->prev_list = new_prev;
	
}

/*
 * Requires:
 *   "size" is a size bytes.
 *
 * Effects:
 *   Returns next largest power of 2 of "size".
 */
inline static size_t
next_power_of_2(size_t n)
{
	/* Divide by 2 consecutively doubling up to 32. */
	n--;
	n |= n >> 1;   
	n |= n >> 2;   
	n |= n >> 4;
	n |= n >> 8;
	n |= n >> 16;

	/* Final 1 bit shift. */
	n++;           
	return (n);
}<|MERGE_RESOLUTION|>--- conflicted
+++ resolved
@@ -111,11 +111,7 @@
 	if ((seg_first = mem_sbrk(2 * SEGSIZE * sizeof(void*))) == (void *)-1)
 		return (-1);
 
-<<<<<<< HEAD
 	/* Initialize seg_first. */
-=======
-	/* Initialize the array of free list to NULL. */
->>>>>>> 4c663099
 	int i;	
 	for (i = 0; i < SEGSIZE; i++) {
 		seg_first[i].next_list = &seg_first[i];
